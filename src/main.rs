use clap::Parser;

mod utils;

mod adsb;
use adsb::{launch_adsb};

mod sdr;
use sdr::list_devices;

<<<<<<< HEAD
=======
mod adsb_msgs;

mod aircraft;

>>>>>>> 22e89bb9
mod cli;
use cli::{Commands, CliArgs};

mod receive;
use receive::launch_receive;
<<<<<<< HEAD
=======

// fn main() {
//     let cli = CliArgs::parse();

//     match cli.command {
//         Commands::List => list_devices().expect("Couldn't start sdr sub process"),
//         Commands::Adsb {device, mode, playback} => launch_adsb(device, mode, playback),
//         Commands::Receive {device, args} => launch_receive(device, args),
//     };
// }
>>>>>>> 22e89bb9

// #[cfg(feature = "tui_test")]
fn main() {
<<<<<<< HEAD
    let cli = CliArgs::parse();

    match cli.command {
        Commands::List => list_devices().expect("Couldn't start sdr sub process"),
        Commands::Adsb {device, mode, playback} => launch_adsb(device, mode, playback),
        Commands::Receive {device, args} => launch_receive(device, args),
    };
}

// #[cfg(feature = "tui_test")]
// fn main() {
//     use std::sync::mpsc::channel;
//     use crate::adsb::tui::interactive_display_thread_tui;
//     let (_tx, rx) = channel();
//     interactive_display_thread_tui(rx);
// }
=======
    use std::sync::mpsc::channel;
    use crate::adsb::tui::interactive_display_thread_tui;
    let (_tx, rx) = channel();
    interactive_display_thread_tui(rx);
}
>>>>>>> 22e89bb9
<|MERGE_RESOLUTION|>--- conflicted
+++ resolved
@@ -8,35 +8,14 @@
 mod sdr;
 use sdr::list_devices;
 
-<<<<<<< HEAD
-=======
-mod adsb_msgs;
-
-mod aircraft;
-
->>>>>>> 22e89bb9
 mod cli;
 use cli::{Commands, CliArgs};
 
 mod receive;
 use receive::launch_receive;
-<<<<<<< HEAD
-=======
-
-// fn main() {
-//     let cli = CliArgs::parse();
-
-//     match cli.command {
-//         Commands::List => list_devices().expect("Couldn't start sdr sub process"),
-//         Commands::Adsb {device, mode, playback} => launch_adsb(device, mode, playback),
-//         Commands::Receive {device, args} => launch_receive(device, args),
-//     };
-// }
->>>>>>> 22e89bb9
 
 // #[cfg(feature = "tui_test")]
 fn main() {
-<<<<<<< HEAD
     let cli = CliArgs::parse();
 
     match cli.command {
@@ -44,19 +23,4 @@
         Commands::Adsb {device, mode, playback} => launch_adsb(device, mode, playback),
         Commands::Receive {device, args} => launch_receive(device, args),
     };
-}
-
-// #[cfg(feature = "tui_test")]
-// fn main() {
-//     use std::sync::mpsc::channel;
-//     use crate::adsb::tui::interactive_display_thread_tui;
-//     let (_tx, rx) = channel();
-//     interactive_display_thread_tui(rx);
-// }
-=======
-    use std::sync::mpsc::channel;
-    use crate::adsb::tui::interactive_display_thread_tui;
-    let (_tx, rx) = channel();
-    interactive_display_thread_tui(rx);
-}
->>>>>>> 22e89bb9
+}